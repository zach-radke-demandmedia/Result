--- conflicted
+++ resolved
@@ -34,18 +34,6 @@
 
 
 	// MARK: Deconstruction
-
-<<<<<<< HEAD
-=======
-	/// Returns the value from `Success` Results, `nil` otherwise.
-	public var value: T? {
-		return analysis(ifSuccess: { $0 }, ifFailure: { _ in nil })
-	}
-
-	/// Returns the error from `Failure` Results, `nil` otherwise.
-	public var error: Error? {
-		return analysis(ifSuccess: { _ in nil }, ifFailure: { $0 })
-	}
 
 	/// Returns the value from `Success` Results or `throw`s the error
 	public func dematerialize() throws -> T {
@@ -57,7 +45,6 @@
 		}
 	}
 
->>>>>>> 9d5cc8ed
 	/// Case analysis for Result.
 	///
 	/// Returns the value produced by applying `ifFailure` to `Failure` Results, or `ifSuccess` to `Success` Results.
@@ -155,6 +142,7 @@
 	}
 }
 
+
 /// Returns `true` if `left` and `right` are both `Success`es and their values are equal, or if `left` and `right` are both `Failure`s and their errors are equal.
 public func == <T: Equatable, Error: Equatable> (left: Result<T, Error>, right: Result<T, Error>) -> Bool {
 	if let left = left.value, right = right.value {
